# -*- coding: utf-8 -*-
<<<<<<< HEAD
"""
This module contains functionality to create a sqlite3 database and to store spectroscopic data in it. The data 
is retrieved via queries to VAMDC database nodes. Methods to insert and update the data are included. The data model
of the sqlite3 database is fixed and adaptations to other needs require changes to the code within this module.  
"""


=======
import sys
>>>>>>> 959b37e5
import sqlite3
from datetime import datetime
from dateutil import parser

import functions
import query as q
import results
import request as r
import nodes
import specmodel
from settings import *

# List of Temperatures for which the Partitionfunction is stored in the sqlite database.
Temperatures = [1.072, 1.148, 1.230, 1.318, 1.413, 1.514, 1.622, 1.738, 1.862, 1.995, 2.138, 2.291, 2.455, 2.630, 2.725, 2.818, 3.020, 3.236, 3.467, 3.715, 3.981, 4.266, 4.571, 4.898, 5.000, 5.248, 5.623, 6.026, 6.457, 6.918, 7.413, 7.943, 8.511, 9.120, 9.375, 9.772, 10.471, 11.220, 12.023, 12.882, 13.804, 14.791, 15.849, 16.982, 18.197, 18.750, 19.498, 20.893, 22.387, 23.988, 25.704, 27.542, 29.512, 31.623, 33.884, 36.308, 37.500, 38.905, 41.687, 44.668, 47.863, 51.286, 54.954, 58.884, 63.096, 67.608, 72.444, 75.000, 77.625, 83.176, 89.125, 95.499, 102.329, 109.648, 117.490, 125.893, 134.896, 144.544, 150.000, 154.882, 165.959, 177.828, 190.546, 204.174, 218.776, 225.000, 234.423, 251.189, 269.153, 288.403, 300.000, 309.030, 331.131, 354.813, 380.189, 407.380, 436.516, 467.735, 500.000, 501.187, 537.032, 575.440, 616.595, 660.693, 707.946, 758.578, 812.831, 870.964, 933.254, 1000.000, ]

#DATABASE_FILE = "cdms_sqlite.db"
##========================================================================
class Database(object):
    """
    An instance of Database contains methods to store data obtained from VAMDC nodes
    in an sqlite database.

    :ivar sqlite3.Connection conn: connection handler to the sqlite database
    """
    ##********************************************************************
    def __init__(self, database_file = DATABASE_FILE):
        """
        The connection to the sqlite3 database is established during initialization of
        the Database-Instance. A new database will be created if it does not exist. 
 
        :ivar str database_file: Path to the sqlite3 database file. The value given in the
                             settings.py - file will be used as default.
        """
        try:
            self.conn = sqlite3.connect(database_file)
        except sqlite3.Error, e:
            print " "
            print "Can not connect to sqlite3 databse %s." % database_file
            print "Error: %d: %s" % (e.args[0], e.args[1])
        return

    ##********************************************************************
    def create_structure(self):
        """
        Creates tables in the sqlite3 database if they do not exist. The database  
        layout allows to store transition frequencies and partition functions according
        to the needs for astrochemical modeling. 

        Tables which will be created:
        - Partitionfunctions
        - Transitions
        """

        cursor = self.conn.cursor()
        #----------------------------------------------------------
        # drop tables if they exist
        stmts = ("DROP TABLE IF EXISTS Partitionfunctions;",
                 "DROP TABLE IF EXISTS Transitions;",)

        for stmt in stmts:
            cursor.execute(stmt)
        #----------------------------------------------------------


        #-------------------------------------------------
        # INSERT TRANSITIONS

        sql_create_transitions = """CREATE TABLE Transitions (
        T_Name TEXT,
        T_Frequency REAL,
        T_Intensity REAL,
        T_EinsteinA REAL,
        T_Uncertainty REAL,
        T_EnergyLower REAL,
        T_UpperStateDegeneracy INTEGER,
        T_NuclearSpinIsomer TEXT,
        T_HFS TEXT,
        T_Case TEXT,
        T_UpperStateQuantumNumbers TEXT,
        T_LowerStateQuantumNumbers TEXT) """


        sql_create_partitionfunctions = """ CREATE TABLE Partitionfunctions (
        PF_Name TEXT,
        PF_VamdcSpeciesID TEXT,
        PF_SpeciesID TEXT,
        PF_NuclearSpinIsomer TEXT,
        PF_HFS TEXT,
        PF_1_072 REAL,
        PF_1_148 REAL,
        PF_1_230 REAL,
        PF_1_318 REAL,
        PF_1_413 REAL,
        PF_1_514 REAL,
        PF_1_622 REAL,
        PF_1_738 REAL,
        PF_1_862 REAL,
        PF_1_995 REAL,
        PF_2_138 REAL,
        PF_2_291 REAL,
        PF_2_455 REAL,
        PF_2_630 REAL,
        PF_2_725 REAL,
        PF_2_818 REAL,
        PF_3_020 REAL,
        PF_3_236 REAL,
        PF_3_467 REAL,
        PF_3_715 REAL,
        PF_3_981 REAL,
        PF_4_266 REAL,
        PF_4_571 REAL,
        PF_4_898 REAL,
        PF_5_000 REAL,
        PF_5_248 REAL,
        PF_5_623 REAL,
        PF_6_026 REAL,
        PF_6_457 REAL,
        PF_6_918 REAL,
        PF_7_413 REAL,
        PF_7_943 REAL,
        PF_8_511 REAL,
        PF_9_120 REAL,
        PF_9_375 REAL,
        PF_9_772 REAL,
        PF_10_471 REAL,
        PF_11_220 REAL,
        PF_12_023 REAL,
        PF_12_882 REAL,
        PF_13_804 REAL,
        PF_14_791 REAL,
        PF_15_849 REAL,
        PF_16_982 REAL,
        PF_18_197 REAL,
        PF_18_750 REAL,
        PF_19_498 REAL,
        PF_20_893 REAL,
        PF_22_387 REAL,
        PF_23_988 REAL,
        PF_25_704 REAL,
        PF_27_542 REAL,
        PF_29_512 REAL,
        PF_31_623 REAL,
        PF_33_884 REAL,
        PF_36_308 REAL,
        PF_37_500 REAL,
        PF_38_905 REAL,
        PF_41_687 REAL,
        PF_44_668 REAL,
        PF_47_863 REAL,
        PF_51_286 REAL,
        PF_54_954 REAL,
        PF_58_884 REAL,
        PF_63_096 REAL,
        PF_67_608 REAL,
        PF_72_444 REAL,
        PF_75_000 REAL,
        PF_77_625 REAL,
        PF_83_176 REAL,
        PF_89_125 REAL,
        PF_95_499 REAL,
        PF_102_329 REAL,
        PF_109_648 REAL,
        PF_117_490 REAL,
        PF_125_893 REAL,
        PF_134_896 REAL,
        PF_144_544 REAL,
        PF_150_000 REAL,
        PF_154_882 REAL,
        PF_165_959 REAL,
        PF_177_828 REAL,
        PF_190_546 REAL,
        PF_204_174 REAL,
        PF_218_776 REAL,
        PF_225_000 REAL,
        PF_234_423 REAL,
        PF_251_189 REAL,
        PF_269_153 REAL,
        PF_288_403 REAL,
        PF_300_000 REAL,
        PF_309_030 REAL,
        PF_331_131 REAL,
        PF_354_813 REAL,
        PF_380_189 REAL,
        PF_407_380 REAL,
        PF_436_516 REAL,
        PF_467_735 REAL,
        PF_500_000 REAL,
        PF_501_187 REAL,
        PF_537_032 REAL,
        PF_575_440 REAL,
        PF_616_595 REAL,
        PF_660_693 REAL,
        PF_707_946 REAL,
        PF_758_578 REAL,
        PF_812_831 REAL,
        PF_870_964 REAL,
        PF_933_254 REAL,
        PF_1000_000 REAL,
        PF_ResourceID TEXT,
        PF_URL TEXT,
        PF_Comment TEXT,
        PF_Timestamp)"""

        sql_create_idx_pfname = "CREATE INDEX 'IDX_PF_Name' ON Partitionfunctions (PF_Name);"
        sql_create_idx_tname = "CREATE INDEX 'IDX_T_Name' ON Transitions (T_Name, T_Frequency, T_EnergyLower);"
        sql_create_idx_freq = "CREATE INDEX 'IDX_T_Frequency' ON Transitions (T_Frequency, T_EnergyLower);"

        cursor.execute(sql_create_transitions)
        cursor.execute(sql_create_partitionfunctions)
        cursor.execute(sql_create_idx_pfname)
        cursor.execute(sql_create_idx_tname)
        cursor.execute(sql_create_idx_freq)
        #-------------------------------------------------------------

        return
    

    ##********************************************************************
    def check_for_updates(self, node):
        """
        Checks for each database entry if an update for the molecular or atomic specie is available in the
        specified VAMDC database node. 

        :ivar nodes.Node node: VAMDC database node which will be checked for updates 
        """

        count_updates = 0
        counter = 0
        #species_list = []
        cursor = self.conn.cursor()
        cursor.execute("SELECT PF_Name, PF_SpeciesID, PF_VamdcSpeciesID, datetime(PF_Timestamp) FROM Partitionfunctions ")
        rows = cursor.fetchall()
        num_rows = len(rows)
        query = q.Query()
        request = r.Request()

        for row in rows:
            counter += 1
            print "%5d/%5d: Check specie %-55s (%-15s): " % (counter, num_rows, row[0], row[1]),
            #id = row[1]
            vamdcspeciesid = row[2]
#            query_string = "SELECT ALL WHERE VAMDCSpeciesID='%s'" % vamdcspeciesid
            query_string = "SELECT ALL WHERE SpeciesID=%s" % row[1][6:]
            request.setquery(query_string)
            request.setnode(node)

            try:
                changedate = request.getlastmodified()
            except r.TimeOutError:
                print "TIMEOUT"
                continue
            except r.NoContentError:
                print "ENTRY OUTDATED" 
                changedate = None
                continue
            except Exception, e:
                print "Error in getlastmodified: %s " % str(e)
                print "Status - code: %s" % str(request.status)
                changedate = None
                continue

            tstamp = parser.parse(row[3] + " GMT")
            if changedate is None:
                print " -- UNKNOWN (Could not retrieve information)"
                continue
            if tstamp < changedate:
                print " -- UPDATE AVAILABLE "
                count_updates += 1
            else:
                print " -- up to date"

        if count_updates == 0:
            print "\r No updates for your entries available"
        print "Done"

    ##********************************************************************
    def check_for_new_species(self, node):
        """
        Checks for new entries in the VAMDC database node which are not available in the local
        sqlite3 database.

        :ivar nodes.Node node: VAMDC database node which will be checked for updates
        """

        counter = 0
        cursor = self.conn.cursor()

        request = r.Request(node = node)
        result = request.getspecies()
                
        for id in result.data['Molecules']:
            try:
                cursor.execute("SELECT PF_Name, PF_SpeciesID, PF_VamdcSpeciesID, PF_Timestamp FROM Partitionfunctions WHERE PF_SpeciesID=?", [(id)])
                exist = cursor.fetchone()
                if exist is None:
                    print "ID: %s" % result.data['Molecules'][id]
                    counter += 1
            except Exception, e:
                print e
                print id
        print "There are %d new species available" % counter

    ##********************************************************************
    def show_species(self):
        """
        Lists all species, which are stored in the local sqlite3 database.
        """
        cursor = self.conn.cursor()
        cursor.execute("SELECT PF_Name, PF_SpeciesID, PF_VamdcSpeciesID, PF_Timestamp FROM Partitionfunctions")
        rows = cursor.fetchall()
        for row in rows:
            print "%-10s %-60s %20s %s" % (row[1], row[0], row[2], row[3])


    ##********************************************************************
    def delete_species(self, speciesid):
        """
        Deletes species stored in the database

        :ivar str speciesid: Id of the Specie
        """
        deleted_species = []
        cursor = self.conn.cursor()
        cursor.execute("SELECT PF_Name FROM Partitionfunctions WHERE PF_SpeciesID = ?", (speciesid, ))
        rows = cursor.fetchall()
        for row in rows:
            deleted_species.append(row[0])
            cursor.execute("DELETE FROM Transitions WHERE T_Name = ?", (row[0], ))
            cursor.execute("DELETE FROM Partitionfunctions WHERE PF_Name = ?", (row[0], ))

        self.conn.commit()
        cursor.close()

        return deleted_species

    ##********************************************************************
    def insert_species_data(self, species, node, update=False):
        """
        Checks the VAMDC database node for new species and inserts them into the local database

        :ivar list species: species which will be inserted
        :ivar nodes.Node node: vamdc-node / type: instance(nodes.node)
        :ivar boolean update:  if True then all entries in the local database with the same
                               species-id will be deleted before the insert is performed.
        """

        # create a list of names. New names have not to be in that list
        names_black_list = []
        
        cursor = self.conn.cursor()
        cursor.execute("SELECT PF_Name FROM Partitionfunctions")
        rows = cursor.fetchall()
        for row in rows:
            names_black_list.append(row[0])

        #----------------------------------------------------------
        # Create a list of species for which transitions will be
        # retrieved and inserted in the database.
        # Species have to be in the Partitionfunctions - table

        if not functions.isiterable(species):
            species = [species]

        #--------------------------------------------------------------

        for specie in species:
            # if species is a dictionary (e.g. specmodel.Molecules)
            # then get the species-instance instead of only the key.
            if isinstance(species, dict):
                specie = species[specie]
                
            num_transitions = {}
            # will contain a list of names which belong to one specie
            species_names = {}
            # list will contain species whose insert-failed
            species_with_error = []

            # check if specie is of type Molecule
            if isinstance(specie, specmodel.Molecule):
                speciesid = specie.SpeciesID
                vamdcspeciesid = specie.VAMDCSpeciesID
                formula = specie.OrdinaryStructuralFormula
            if isinstance(specie, specmodel.Atom):
                speciesid = specie.SpeciesID
                vamdcspeciesid = specie.VAMDCSpeciesID
#                formula = specie.OrdinaryStructuralFormula
            else:
                try:
                    if isinstance(specie, str) and len(specie) == 27:
                        vamdcspeciesid = specie
                        speciesid = None
                except:
                    print "Specie is not of wrong type"
                    print "Type Molecule or string (Inchikey) is allowed"
                    continue
            if speciesid:
                print "Processing: {speciesid}".format(speciesid = speciesid)
            else:
                print "Processing: {vamdcspeciesid}".format(vamdcspeciesid = vamdcspeciesid)
                

            try:
                # Create query string
                query_string = "SELECT ALL WHERE VAMDCSpeciesID='%s'" % vamdcspeciesid
                request = r.Request()

                # Get data from the database
                request.setnode(node)
                request.setquery(query_string)

                result = request.dorequest()
                #result.populate_model()
            except Exception, e:
                print " -- Error %s: Could not fetch and process data" % e.strerror
                continue    
            #---------------------------------------

            cursor = self.conn.cursor()
            cursor.execute('BEGIN TRANSACTION')

            #------------------------------------------------------------------------------------------------------
            # if update is allowed then all entries in the database for the given species-id will be
            # deleted, and thus replaced by the new data
            if update:
                if speciesid is None:
                    for sid in result.data['Molecules'].keys() + result.data['Atoms'].keys():
                        deleted_species = self.delete_species(sid)
                        for ds in deleted_species:
                            names_black_list.remove(ds)
                else:
                    deleted_species = self.delete_species(speciesid)
                    for ds in deleted_species:
                        names_black_list.remove(ds)

            #------------------------------------------------------------------------------------------------------
            
            #------------------------------------------------------------------------------------------------------
            # Insert all transitions
            num_transitions_found = len(result.data['RadiativeTransitions'])
            counter_transitions = 0
            for trans in result.data['RadiativeTransitions']:
                counter_transitions+=1
                print "\r insert transition %d of %d" % (counter_transitions, num_transitions_found),
                # data might contain transitions for other species (if query is based on ichikey/vamdcspeciesid).
                # Insert transitions only if they belong to the correct specie

                if result.data['RadiativeTransitions'][trans].SpeciesID == speciesid or speciesid is None:
                    id = str(result.data['RadiativeTransitions'][trans].SpeciesID)
                    # if an error has occured already then there will be no further insert
                    if id in species_with_error:
                        continue

                    # Get upper and lower state from the states table
                    try:
                        upper_state = result.data['States']["%s" % result.data['RadiativeTransitions'][trans].UpperStateRef]
                        lower_state = result.data['States']["%s" % result.data['RadiativeTransitions'][trans].LowerStateRef]
                    except (KeyError, AttributeError):
                        print " -- Error: State is missing"
                        species_with_error.append(id)
                        continue

                    if id in result.data['Atoms'].keys():
                        is_atom = True
                        is_molecule = False
                        atomname = self.createatomname(result.data['Atoms'][id])
                    elif id in result.data['Molecules'].keys():
                        is_atom = False
                        is_molecule = True
                        formula = str(result.data['Molecules'][id].OrdinaryStructuralFormula)

                        # Get string which identifies the vibrational states involved in the transition
                        t_state = self.getvibstatelabel(upper_state, lower_state)
                        
                    else:
                        continue
                                                
                    # Get hyperfinestructure info if hfsInfo is None
                    # only then the hfsInfo has not been inserted in the species name
                    # (there can be multiple values in the complete dataset
                    t_hfs = ''
                    try:
                        for pc in result.data['RadiativeTransitions'][trans].ProcessClass:
                            if str(pc)[:3] == 'hyp':
                                t_hfs = str(pc)
                    except Exception, e:
                            print "Error: %s", e

                    frequency = float(result.data['RadiativeTransitions'][trans].FrequencyValue)
                    try:
                        uncertainty = "%lf" % float(result.data['RadiativeTransitions'][trans].FrequencyAccuracy)
                    except TypeError:
                        print " -- Error uncertainty not available"
                        species_with_error.append(id)
                        continue

                    # Get statistical weight if present
                    try:
                        weight = int(upper_state.TotalStatisticalWeight)
                    except:
                        print " -- Error statistical weight not available"
                        species_with_error.append(id)
                        continue

                    # Get nuclear spin isomer (ortho/para) if present
                    try:
                        nsiName = upper_state.NuclearSpinIsomerName
                    except AttributeError:
                        nsiName = None

                    # if nuclear spin isomer is defined then two entries have to be generated
                    if nsiName is not None and nsiName != '':
                        nsinames = [nsiName, None]
                        nsiStateOrigin = result.data['States']["%s" % upper_state.NuclearSpinIsomerLowestEnergy]
                        nsiEnergyOffset = float(nsiStateOrigin.StateEnergyValue)
                    else:
                        nsinames = [None]

                    for nsiName in nsinames:
                        # create name
                        if is_atom == True:
                            t_name = atomname
                        else:
                            t_affix = ";".join([affix for affix in [t_hfs, nsiName] if affix is not None and affix!=''])
                            t_name = "%s;%s;%s" % (formula, t_state, t_affix)
                        t_name = t_name.strip()
                        # remove all blanks in the name
                        t_name = t_name.replace(' ','')
                        # check if name is in the list of forbidden names and add counter if so
                        i = 1
                        while t_name in names_black_list:
                            t_name = "%s#%d" % (t_name.split('#')[0], i)
                            i += 1
                        # update list of distinct species names.
                        if id in species_names:
                            if not t_name in species_names[id]:
                                species_names[id].append(t_name)
                                num_transitions[t_name] = 0
                        else:
                            species_names[id] = [t_name]
                            num_transitions[t_name] = 0

                        if nsiName is not None:
                            lowerStateEnergy = float(lower_state.StateEnergyValue) - nsiEnergyOffset
                        else:
                            lowerStateEnergy = float(lower_state.StateEnergyValue)
                            
                        
                        # Insert transition into database
                        try:
                            cursor.execute("""INSERT INTO Transitions (
                            T_Name,
                            T_Frequency,
                            T_EinsteinA,
                            T_Uncertainty,
                            T_EnergyLower,
                            T_UpperStateDegeneracy,
                            T_HFS,
                            T_UpperStateQuantumNumbers,
                            T_LowerStateQuantumNumbers) VALUES
                            (?, ?,?,?,?, ?,?, ?,?)""",
                                           (t_name,
                                            "%lf" % frequency,
                                            "%g" % float(result.data['RadiativeTransitions'][trans].TransitionProbabilityA),
                                            uncertainty, "%lf" % lowerStateEnergy,
                                            weight,
                                            #upper_state.QuantumNumbers.case,
                                            t_hfs,
                                            str(upper_state.QuantumNumbers.qn_string),
                                            str(lower_state.QuantumNumbers.qn_string),
                                            ))
                            num_transitions[t_name] += 1
                        except Exception, e:
                            print "Transition has not been inserted:\n Error: %s" % e
            print "\n"
            #------------------------------------------------------------------------------------------------------

            #------------------------------------------------------------------------------------------------------
            # delete transitions for all entries where an error occured during the insert
            for id in species_with_error:
                print " -- Species {id} has not been inserted due to an error ".format(id=str(id))
                try:
                    for name in species_names[id]:
                        cursor.execute("DELETE FROM Transitions WHERE T_Name=?", (str(name),))
                        print " --    {name} ".format(name=str(name))
                except:
                    pass

            #------------------------------------------------------------------------------------------------------
            # insert specie in Partitionfunctions (header) table
            if node:
                resourceID = node.identifier
                url = node.url
            else:
                resourceID = 'NULL'
                url = 'NULL'
                

            # Insert molecules
            for id in species_names:
                if id in species_with_error:
                    continue
                for name in species_names[id]:
                    # determine hyperfine-structure affix and nuclear spin isomer affix
                    try:
                        hfs = ''
                        nsi = ''
                        for affix in name.split("#")[0].split(';',2)[2].split(";"):
                            if affix.strip()[:3] == 'hyp':
                                hfs = affix.strip()
                            else:
                                # if affix does not identify hyperfine structure
                                # it identifies the nuclear spin isomer
                                nsi = affix.strip()
                    except:
                        hfs = ''

                    # Insert row in partitionfunctions
                    try:
                        if id in result.data['Atoms']:
                            if not result.data['Atoms'][id].__dict__.has_key('Comment'):
                                result.data['Atoms'][id].Comment = ""
                            cursor.execute("INSERT INTO Partitionfunctions (PF_Name, PF_SpeciesID, PF_VamdcSpeciesID, PF_Comment, PF_ResourceID, PF_URL, PF_Timestamp) VALUES (?,?,?,?,?,?,?)",
                                           ("%s" % name,
                                            id,
                                            "%s" % (result.data['Atoms'][id].VAMDCSpeciesID),
                                            "%s" % (result.data['Atoms'][id].Comment),
                                            resourceID,
                                            "%s%s%s" % (url, "sync?LANG=VSS2&amp;REQUEST=doQuery&amp;FORMAT=XSAMS&amp;QUERY=Select+*+where+SpeciesID%3D", id),
                                            datetime.now(), ))
                        else:
                            cursor.execute("INSERT INTO Partitionfunctions (PF_Name, PF_SpeciesID, PF_VamdcSpeciesID, PF_HFS, PF_NuclearSpinIsomer, PF_Comment, PF_ResourceID, PF_URL, PF_Timestamp) VALUES (?,?,?,?,?,?,?,?,?)",
                                           ("%s" % name,
                                            id,
                                            "%s" % (result.data['Molecules'][id].VAMDCSpeciesID),
                                            hfs,
                                            nsi, 
                                            "%s" % (result.data['Molecules'][id].Comment),
                                            resourceID,
                                            "%s%s%s" % (url, "sync?LANG=VSS2&amp;REQUEST=doQuery&amp;FORMAT=XSAMS&amp;QUERY=Select+*+where+SpeciesID%3D", id),
                                            datetime.now(), ))
                    except sqlite3.Error as e:
                        print "An error occurred:", e.args[0]
                    except Exception as e:
                        print "An error occurred:", e.args[0]
                        print result.data['Molecules'].keys()

                # Update Partitionfunctions
                if id in result.data['Atoms'].keys():
                    for temperature in Temperatures:
                        pf_values = specmodel.calculate_partitionfunction(result.data['States'], temperature = temperature)
                        try:
                            field = ("PF_%.3lf" % float(temperature)).replace('.', '_')
                            sql = "UPDATE Partitionfunctions SET %s=? WHERE PF_SpeciesID=? " % field
                            cursor.execute(sql, (pf_values[id], id))
                        except Exception, e:
                            print "SQL-Error: %s " % sql
                            print pf_value, id
                            print "Error: %d: %s" % (e.args[0], e.args[1])
                else:
                    try:
                        for pfs in result.data['Molecules'][id].PartitionFunction:
                            if not pfs.__dict__.has_key('NuclearSpinIsomer'):
                                nsi = ''
                            else:
                                nsi = pfs.NuclearSpinIsomer  
                            for temperature in pfs.values.keys():

                                try:
                                    field = ("PF_%.3lf" % float(temperature)).replace('.', '_')
                                    sql = "UPDATE Partitionfunctions SET %s=? WHERE PF_SpeciesID=? AND IFNULL(PF_NuclearSpinIsomer,'')=?" % field
                                    cursor.execute(sql, (pfs.values[temperature], id, nsi))
                                except Exception, e:
                                    print "SQL-Error: %s " % sql
                                    print pfs.values[temperature], id
                                    print "Error: %d: %s" % (e.args[0], e.args[1])
                    except:
                        pass
            #------------------------------------------------------------------------------------------------------

            for row in num_transitions:
                print "      for %s inserted %d transitions" % (row, num_transitions[row])
            self.conn.commit()
            cursor.close()

    ##********************************************************************
    def update_database(self, add_nodes = None, insert_only = False, update_only = False, delete_archived = False):
        """
        Checks if there are updates available for all entries. Updates will
        be retrieved from the resource specified in the database.
        All resources will be searched for new entries, which will be inserted
        if available. Additional resources can be specified via add_nodes.

        :ivar nodes.Node add_nodes: Single or List of node-instances.
        :ivar boolean insert_only: Just insert new species and skip updates if True
        :ivar boolean update_only: Just updates species and skip inserts if True
        """
        # counter to identify which entry is currently processed
        counter = 0
        # counter to count available updates
        count_updates = 0
        # list of database - nodes which are currently in the local database
        dbnodes = []
        # create an instance with all available vamdc-nodes
        nl = nodes.Nodelist()

        # attach additional nodes to the list of dbnodes (for insert)
        if not functions.isiterable(add_nodes):
            add_nodes = [add_nodes]
        for node in add_nodes:
            if node is None:
                pass
            elif not isinstance(node, nodes.Node):
                print "Could not attach node. Wrong type, it should be type <nodes.Node>"
            else:
                dbnodes.append(node)
        
        #--------------------------------------------------------------------
        # Check if updates are available for entries

        # Get list of species in the database
        cursor = self.conn.cursor()
        cursor.execute("SELECT PF_Name, PF_SpeciesID, PF_VamdcSpeciesID, datetime(PF_Timestamp), PF_ResourceID FROM Partitionfunctions ")
        rows = cursor.fetchall()
        num_rows = len(rows)
        query = q.Query()
        request = r.Request()

        if not insert_only:
            print("----------------------------------------------------------")
            print "Looking for updates"
            print("----------------------------------------------------------")

            for row in rows:
                counter += 1
                print "%5d/%5d: Check specie %-55s (%-15s): " % (counter, num_rows, row[0], row[1]),
                try:
                    node = nl.getnode(str(row[4]))
                except:
                    node = None
                if node is None:
                    print " -- RESOURCE NOT AVAILABLE"
                    continue
                else:
                    if node not in dbnodes:
                        dbnodes.append(node)

                vamdcspeciesid = row[2]
                # Currently the database prefix XCDMS- or XJPL- has to be removed
                speciesid = row[1].split("-")[1]
                query_string = "SELECT ALL WHERE SpeciesID=%s" % speciesid
                request.setnode(node)
                request.setquery(query_string)

                errorcode = None
                try:
                    changedate = request.getlastmodified()
                except r.NoContentError, e:
                    # Delete entries which are not available anymore
                    if request.status == 204:
                        if delete_archived:
                            print " -- ENTRY ARCHIVED AND WILL BE DELETED -- "
                            del_specie = self.delete_species(row[1])
                            if len(del_specie) > 0:
                                print "\r Done"
                        else:
                            print " -- ENTRY ARCHIVED -- "
                        continue

                except r.TimeOutError, e:
#                    errorcode = e.strerror
#                    changedate = None
                    print " -- TIMEOUT: Could not check entry -- "
                    continue

                except:
                    changedate = None
                    print "Could not retrieve information - Unexpected error:", sys.exc_info()[0]
                    continue

                tstamp = parser.parse(row[3] + " GMT")
                if changedate is None:
                    if errorcode is None:
                        errorcode = "UNKNOWN"
                    print " -- %s (Could not retrieve information)" % errorcode
                    continue
                if tstamp < changedate:
                    print " -- UPDATE AVAILABLE "
                    count_updates += 1
                    print " -- PERFORM UPDATE -- "
                    query_string = "SELECT SPECIES WHERE SpeciesID=%s" % speciesid
                    request.setquery(query_string)

                    result = request.dorequest()
                    try:
                        result.populate_model()
                    except:
                        print " Error: Could not process data "
                        continue
                    try:
                        self.insert_species_data(result.data['Molecules'], node, update = True)
                    except:
                        print " Error: Could not update data "
                        continue
                    print " -- UPDATE DONE    -- "
                else:
                    print " -- up to date"

            if count_updates == 0:
                print "\r No updates for your entries available"
            print "Done"
        else:
            cursor.execute("SELECT distinct PF_ResourceID FROM Partitionfunctions ")
            rows = cursor.fetchall()
            for row in rows:
                try:
                    node = nl.getnode(str(row[0]))
                except:
                    node = None
                if node is None:
                    print " -- RESOURCE NOT AVAILABLE"
                    continue
                else:
                    if node not in dbnodes:
                        dbnodes.append(node)


        if update_only:
            return
        
        # Check if there are new entries available

        #---------------------------------------------------------
        # Check all dbnodes for new species
        for node in dbnodes:
            counter = 0
            insert_molecules_list = []
            print("----------------------------------------------------------")
            print "Query '{dbname}' for new species ".format(dbname=node.name)
            print("----------------------------------------------------------")
            request.setnode(node)
            result = request.getspecies()
            for id in result.data['Molecules']:
                try:
                    cursor.execute("SELECT PF_Name, PF_SpeciesID, PF_VamdcSpeciesID, PF_Timestamp FROM Partitionfunctions WHERE PF_SpeciesID=?", [(id)])
                    exist = cursor.fetchone()
                    if exist is None:
                        print "   %s" % result.data['Molecules'][id]
                        insert_molecules_list.append(result.data['Molecules'][id])
                        counter += 1
                except Exception, e:
                    print e
                    print id
            print "There are %d new species available" % counter
            print("----------------------------------------------------------")
            print "Start insert"
            print("----------------------------------------------------------")           
            self.insert_species_data(insert_molecules_list, node)
            print("----------------------------------------------------------")           
            print "Done"

    ##********************************************************************
    def getvibstatelabel(self, upper_state, lower_state):
        """
        Creates vibrational state label for a transition.
        
        :ivar specmodel.State upper_state: state instance of the upper state
        :ivar specmodel.State lower_state: state instance of the lower state
        :return: vibrational state label for the transition
        :rtype: str
        """

        # Get string which identifies the vibrational states involved in the transition
        if upper_state.QuantumNumbers.vibstate == lower_state.QuantumNumbers.vibstate:
            t_state = str(upper_state.QuantumNumbers.vibstate).strip()
        else:
            v_dict = {}
            for label in list(set(upper_state.QuantumNumbers.qn_dict.keys() + lower_state.QuantumNumbers.qn_dict.keys())):
                if specmodel.isVibrationalStateLabel(label):
                    try:
                        value_up = upper_state.QuantumNumbers.qn_dict[label]
                    except:
                        value_up = 0
                    try:
                        value_low = lower_state.QuantumNumbers.qn_dict[label]
                    except:
                        value_low = 0
                    v_dict[label] = [value_up, value_low]
            v_string = ''
            valup_string = ''
            vallow_string = ''
            for v in v_dict:
                v_string += "%s," % v
                valup_string += "%s," % v_dict[v][0]
                vallow_string += "%s," % v_dict[v][1]
            # do not distinct between upper and lower state
            # create just one label for both cases
            if valup_string < vallow_string:
                dummy = vallow_string
                vallow_string = valup_string
                valup_string = dummy
            if len(v_dict) > 1:
                t_state = "(%s)=(%s)-(%s)" % (v_string[:-1], valup_string[:-1], vallow_string[:-1])
            else:
                t_state = "%s=%s-%s" % (v_string[:-1], valup_string[:-1], vallow_string[:-1])

            #t_state = '(%s)-(%s)' % (upper_state.QuantumNumbers.vibstate,lower_state.QuantumNumbers.vibstate)

        return t_state


    ##********************************************************************
    def createatomname(self, atom):
        """
        Creates a name for an atom. The format is
        (massnumber)(elementsymbol)(charge): e.g. 13C+, 12C+

        :ivar specmodel.Atom atom: Atom for which the name will be created
        :return: Name for the atom
        :rtype: str
        """

        try:
            charge = int(atom.IonCharge)
        except AttributeError:
            charge = 0

        symbol = atom.ChemicalElementSymbol

        if charge == 0:
            charge_str = ''
        elif charge == 1:
            charge_str = '+'
        elif charge == -1:
            charge_str = '-'
        else:
            charge_str = str(charge)

        try:
            massnumber = atom.MassNumber
        except AttributeError:
            massnumber = ''

        return "%s%s%s" % (massnumber, atom.ChemicalElementSymbol, charge_str)

    <|MERGE_RESOLUTION|>--- conflicted
+++ resolved
@@ -1,5 +1,4 @@
 # -*- coding: utf-8 -*-
-<<<<<<< HEAD
 """
 This module contains functionality to create a sqlite3 database and to store spectroscopic data in it. The data 
 is retrieved via queries to VAMDC database nodes. Methods to insert and update the data are included. The data model
@@ -7,9 +6,7 @@
 """
 
 
-=======
 import sys
->>>>>>> 959b37e5
 import sqlite3
 from datetime import datetime
 from dateutil import parser
